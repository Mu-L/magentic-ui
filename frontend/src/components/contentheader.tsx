import React from "react";
import { PanelLeftClose, PanelLeftOpen, Plus } from "lucide-react";
import { Tooltip } from "antd";
import { appContext } from "../hooks/provider";
import { useConfigStore } from "../hooks/store";
import { Settings } from "lucide-react";
import SignInModal from "./signin";
import SettingsMenu from "./settings";
import logo from "../assets/logo.svg";
import { Button } from "./common/Button";

type ContentHeaderProps = {
  onMobileMenuToggle: () => void;
  isMobileMenuOpen: boolean;
  isSidebarOpen: boolean;
  onToggleSidebar: () => void;
  onNewSession: () => void;
};

const ContentHeader = ({
  isSidebarOpen,
  onToggleSidebar,
  onNewSession,
}: ContentHeaderProps) => {
  const { user } = React.useContext(appContext);
  useConfigStore();
  const [isEmailModalOpen, setIsEmailModalOpen] = React.useState(false);
  const [isSettingsOpen, setIsSettingsOpen] = React.useState(false);

  return (
    <div className="sticky top-0 bg-primary">
      <div className="flex h-16 items-center justify-between">
        {/* Left side: Text and Sidebar Controls */}
        <div className="flex items-center">
          {/* Sidebar Toggle */}
          <Tooltip title={isSidebarOpen ? "Close Sidebar" : "Open Sidebar"}>
            <Button
              variant="tertiary"
              size="sm"
              icon={
                isSidebarOpen ? (
                  <PanelLeftClose strokeWidth={1.5} className="h-6 w-6" />
                ) : (
                  <PanelLeftOpen strokeWidth={1.5} className="h-6 w-6" />
                )
              }
              onClick={onToggleSidebar}
              className="!px-0 transition-colors hover:text-accent"
            />
          </Tooltip>

          {/* New Session Button */}
          <div className="w-[40px]">
            {!isSidebarOpen && (
              <Tooltip title="Create new session">
                <Button
                  variant="tertiary"
                  size="sm"
                  icon={<Plus className="w-6 h-6" />}
                  onClick={onNewSession}
                  className="transition-colors hover:text-accent"
                />
              </Tooltip>
            )}
          </div>
          <div className="flex items-center space-x-2">
            <img src={logo} alt="Magentic-UI Logo" className="h-10 w-10" />
            <div className="text-primary text-2xl font-bold">Magentic-UI</div>
          </div>
        </div>

        {/* User Profile and Settings */}
        <div className="flex items-center space-x-4">
          {/* User Profile */}
          {user && (
            <Tooltip title="View or update your profile">
              <div
                className="flex items-center space-x-2 cursor-pointer"
                onClick={() => setIsEmailModalOpen(true)}
              >
                {user.avatar_url ? (
                  <img
                    className="h-8 w-8 rounded-full"
                    src={user.avatar_url}
                    alt={user.name}
                  />
                ) : (
                  <div className="bg-blue-400 h-8 w-8 rounded-full flex items-center justify-center text-gray-800 font-semibold hover:text-message">
                    {user.name?.[0]}
                  </div>
                )}
              </div>
            </Tooltip>
          )}

          {/* Settings Button */}
          <div className="text-primary">
<<<<<<< HEAD
            <Tooltip title="Open application settings">
              <Button
                variant="tertiary"
                size="sm"
                icon={<Settings className="h-6 w-6" />}
=======
            <Tooltip title="Settings">
              <button
>>>>>>> 14c9b8d9
                onClick={() => setIsSettingsOpen(true)}
                className="!px-0 transition-colors hover:text-accent"
                aria-label="Settings"
              />
            </Tooltip>
          </div>
        </div>
      </div>

      <SignInModal
        isVisible={isEmailModalOpen}
        onClose={() => setIsEmailModalOpen(false)}
      />
      <SettingsMenu
        isOpen={isSettingsOpen}
        onClose={() => setIsSettingsOpen(false)}
      />
    </div>
  );
};

export default ContentHeader;<|MERGE_RESOLUTION|>--- conflicted
+++ resolved
@@ -95,16 +95,11 @@
 
           {/* Settings Button */}
           <div className="text-primary">
-<<<<<<< HEAD
-            <Tooltip title="Open application settings">
+            <Tooltip title="Settings">
               <Button
                 variant="tertiary"
                 size="sm"
                 icon={<Settings className="h-6 w-6" />}
-=======
-            <Tooltip title="Settings">
-              <button
->>>>>>> 14c9b8d9
                 onClick={() => setIsSettingsOpen(true)}
                 className="!px-0 transition-colors hover:text-accent"
                 aria-label="Settings"
